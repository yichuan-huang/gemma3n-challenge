<!DOCTYPE html>
<html lang="en">
<<<<<<< HEAD

<head>
    <meta http-equiv="Content-Security-Policy"
        content="default-src 'self' 'unsafe-inline' 'unsafe-eval' data: blob: https://cdnjs.cloudflare.com https://cdn.jsdelivr.net https://code.jquery.com https://unpkg.com https://d3js.org https://threejs.org https://cdn.plot.ly https://stackpath.bootstrapcdn.com https://maps.googleapis.com https://cdn.tailwindcss.com https://ajax.googleapis.com https://kit.fontawesome.com https://cdn.datatables.net https://maxcdn.bootstrapcdn.com https://code.highcharts.com https://tako-static-assets-production.s3.amazonaws.com https://www.youtube.com https://fonts.googleapis.com https://fonts.gstatic.com https://pfst.cf2.poecdn.net https://puc.poecdn.net https://i.imgur.com https://wikimedia.org https://*.icons8.com https://*.giphy.com https://picsum.photos https://images.unsplash.com; frame-src 'self' https://www.youtube.com https://trytako.com https://huggingface.co https://*.hf.space; child-src 'self'; manifest-src 'self'; worker-src 'self'; upgrade-insecure-requests; block-all-mixed-content;">
    <meta charset="UTF-8">
    <meta name="viewport" content="width=device-width, initial-scale=1.0">
    <title>Smart Waste Classification with Gemma 3n</title>
    <style>
=======
<head>
    <meta http-equiv="Content-Security-Policy" content="default-src 'self' 'unsafe-inline' 'unsafe-eval' data: blob: https://cdnjs.cloudflare.com https://cdn.jsdelivr.net https://code.jquery.com https://unpkg.com https://d3js.org https://threejs.org https://cdn.plot.ly https://stackpath.bootstrapcdn.com https://maps.googleapis.com https://cdn.tailwindcss.com https://ajax.googleapis.com https://kit.fontawesome.com https://cdn.datatables.net https://maxcdn.bootstrapcdn.com https://code.highcharts.com https://tako-static-assets-production.s3.amazonaws.com https://www.youtube.com https://fonts.googleapis.com https://fonts.gstatic.com https://pfst.cf2.poecdn.net https://puc.poecdn.net https://i.imgur.com https://wikimedia.org https://*.icons8.com https://*.giphy.com https://picsum.photos https://images.unsplash.com; frame-src 'self' https://www.youtube.com https://trytako.com https://huggingface.co https://*.hf.space; child-src 'self'; manifest-src 'self'; worker-src 'self'; upgrade-insecure-requests; block-all-mixed-content;">
    <meta charset="UTF-8">
    <meta name="viewport" content="width=device-width, initial-scale=1.0">
    <title>Gemma3n Waste Classification System</title>
<style>
>>>>>>> 7a81ae3d
        * {
            margin: 0;
            padding: 0;
            box-sizing: border-box;
        }

        body {
            font-family: 'Arial', sans-serif;
            background: linear-gradient(135deg, #667eea 0%, #764ba2 100%);
            color: #333;
            overflow: hidden;
            height: 100vh;
        }

        .presentation-container {
            position: relative;
            width: 100vw;
            height: 100vh;
        }

        .slide {
            position: absolute;
            top: 0;
            left: 0;
            width: 100%;
            height: 100%;
            background: white;
            padding: 30px 50px;
            display: flex;
            flex-direction: column;
            justify-content: flex-start;
            opacity: 0;
            transform: translateX(100%);
            transition: all 0.5s cubic-bezier(0.4, 0, 0.2, 1);
            overflow-y: auto;
            overflow-x: hidden;
        }

        .slide.active {
            opacity: 1;
            transform: translateX(0);
        }

        .slide.prev {
            transform: translateX(-100%);
        }

        .slide::before {
            content: '';
            position: absolute;
            top: 0;
            left: 0;
            right: 0;
            height: 4px;
            background: linear-gradient(45deg, #2980b9, #27ae60, #e74c3c);
        }

        .slide-content {
            max-width: 1100px;
            margin: 0 auto;
            width: 100%;
            height: 100%;
            display: flex;
            flex-direction: column;
            justify-content: center;
            padding: 20px 0;
        }

        /* Special handling for slides with scrollable content */
        .slide[data-slide="8"] .slide-content {
            justify-content: flex-start;
            padding-top: 60px;
            height: auto;
            min-height: 100%;
        }

        h1 {
            color: #2980b9;
<<<<<<< HEAD
            font-size: 3.2em;
            margin-bottom: 30px;
=======
            font-size: 2.5em;
            margin-bottom: 20px;
>>>>>>> 7a81ae3d
            text-align: center;
            line-height: 1.1;
        }

        h2 {
            color: #2980b9;
<<<<<<< HEAD
            font-size: 2.5em;
            margin-bottom: 30px;
=======
            font-size: 2em;
            margin-bottom: 25px;
>>>>>>> 7a81ae3d
            border-bottom: 3px solid #27ae60;
            padding-bottom: 15px;
            text-align: center;
            line-height: 1.2;
        }

        h3 {
            color: #27ae60;
<<<<<<< HEAD
            font-size: 1.6em;
            margin: 20px 0 15px 0;
=======
            font-size: 1.3em;
            margin: 15px 0 12px 0;
>>>>>>> 7a81ae3d
            line-height: 1.3;
        }

        .subtitle {
<<<<<<< HEAD
            font-size: 1.5em;
=======
            font-size: 1.2em;
>>>>>>> 7a81ae3d
            color: #27ae60;
            text-align: center;
            margin-bottom: 15px;
            font-weight: 300;
            line-height: 1.2;
        }

        .tagline {
<<<<<<< HEAD
            font-size: 1.3em;
=======
            font-size: 1em;
>>>>>>> 7a81ae3d
            color: #666;
            text-align: center;
            font-style: italic;
            margin-bottom: 40px;
            line-height: 1.3;
        }

<<<<<<< HEAD
        .problem-highlight {
            background: linear-gradient(135deg, #ff6b6b 0%, #ee5a52 100%);
            color: white;
            padding: 30px;
            border-radius: 15px;
            margin: 20px 0;
            text-align: center;
            font-size: 1.4em;
            line-height: 1.4;
=======
        ul {
            list-style: none;
            padding-left: 0;
            margin: 10px 0;
        }

        li {
            background: #f8f9fa;
            margin: 6px 0;
            padding: 10px 16px;
            border-left: 4px solid #2980b9;
            border-radius: 6px;
            font-size: 0.95em;
            line-height: 1.4;
            position: relative;
            transition: all 0.3s ease;
        }

        li:hover {
            background: #e3f2fd;
            transform: translateX(8px);
        }

        li::before {
            content: '✓';
            color: #27ae60;
            font-weight: bold;
            margin-right: 10px;
            font-size: 1em;
        }

        .feature-grid {
            display: grid;
            grid-template-columns: repeat(auto-fit, minmax(240px, 1fr));
            gap: 18px;
            margin: 20px 0;
        }

        .feature-card {
            background: linear-gradient(135deg, #667eea 0%, #764ba2 100%);
            color: white;
            padding: 20px 18px;
            border-radius: 12px;
            text-align: center;
            transform: scale(1);
            transition: transform 0.3s ease;
        }

        .feature-card:hover {
            transform: scale(1.03);
        }

        .feature-icon {
            font-size: 2.2em;
            margin-bottom: 10px;
>>>>>>> 7a81ae3d
        }

        .solution-highlight {
            background: linear-gradient(135deg, #51cf66 0%, #40c057 100%);
            color: white;
<<<<<<< HEAD
            padding: 30px;
            border-radius: 15px;
            margin: 20px 0;
            text-align: center;
            font-size: 1.4em;
            line-height: 1.4;
=======
            margin-bottom: 8px;
            font-size: 1.1em;
        }

        .feature-card p {
            font-size: 0.85em;
            line-height: 1.3;
        }

        .metrics-container {
            display: flex;
            justify-content: space-around;
            flex-wrap: wrap;
            margin: 20px 0;
            gap: 12px;
        }

        .metric {
            background: #2980b9;
            color: white;
            padding: 16px 12px;
            border-radius: 12px;
            text-align: center;
            min-width: 110px;
            flex: 1;
            max-width: 160px;
        }

        .metric-value {
            font-size: 1.6em;
            font-weight: bold;
            display: block;
            line-height: 1;
        }

        .metric-label {
            font-size: 0.85em;
            opacity: 0.9;
            margin-top: 6px;
            line-height: 1.2;
>>>>>>> 7a81ae3d
        }

        .demo-section {
            background: linear-gradient(135deg, #f093fb 0%, #f5576c 100%);
            color: white;
<<<<<<< HEAD
            padding: 30px;
=======
            padding: 22px;
>>>>>>> 7a81ae3d
            border-radius: 15px;
            margin: 20px 0;
            text-align: center;
            height: 70vh;
            display: flex;
            flex-direction: column;
        }

        .demo-section h3 {
            color: white;
<<<<<<< HEAD
            margin-bottom: 15px;
            font-size: 1.8em;
=======
            margin-bottom: 10px;
            font-size: 1.2em;
>>>>>>> 7a81ae3d
        }

        .demo-section p {
            margin-bottom: 20px;
            line-height: 1.4;
            font-size: 1.2em;
        }

        .demo-link {
            display: inline-block;
            background: white;
            color: #333;
<<<<<<< HEAD
            padding: 15px 25px;
            margin: 10px;
            border-radius: 25px;
            text-decoration: none;
            font-weight: bold;
            font-size: 1.1em;
=======
            padding: 10px 18px;
            margin: 6px;
            border-radius: 25px;
            text-decoration: none;
            font-weight: bold;
            font-size: 0.85em;
>>>>>>> 7a81ae3d
            transition: all 0.3s ease;
        }

        .demo-link:hover {
            transform: translateY(-2px);
<<<<<<< HEAD
            box-shadow: 0 6px 20px rgba(0, 0, 0, 0.3);
=======
            box-shadow: 0 6px 20px rgba(0,0,0,0.3);
        }

        .architecture-flow {
            display: flex;
            justify-content: space-between;
            align-items: center;
            margin: 20px 0;
            flex-wrap: wrap;
            gap: 6px;
        }

        .flow-step {
            background: #27ae60;
            color: white;
            padding: 10px 12px;
            border-radius: 10px;
            text-align: center;
            flex: 1;
            min-width: 90px;
            font-size: 0.85em;
            font-weight: bold;
            line-height: 1.2;
        }

        .flow-arrow {
            font-size: 1.3em;
            color: #2980b9;
            margin: 0 4px;
            font-weight: bold;
>>>>>>> 7a81ae3d
        }

        .feature-grid {
            display: grid;
<<<<<<< HEAD
            grid-template-columns: repeat(3, 1fr);
            gap: 20px;
            margin: 30px 0;
        }

        .feature-card {
            background: linear-gradient(135deg, #667eea 0%, #764ba2 100%);
            color: white;
            padding: 30px 25px;
            border-radius: 12px;
            text-align: center;
            transform: scale(1);
            transition: transform 0.3s ease;
=======
            grid-template-columns: 1fr 1fr;
            gap: 18px;
            margin: 15px 0;
        }

        .challenge, .solution {
            padding: 18px;
            border-radius: 8px;
>>>>>>> 7a81ae3d
        }

        .feature-card:hover {
            transform: scale(1.03);
        }

        .feature-icon {
            font-size: 3em;
            margin-bottom: 15px;
        }

        .feature-card h3 {
            color: white;
            margin-bottom: 10px;
<<<<<<< HEAD
            font-size: 1.4em;
        }

        .feature-card p {
            font-size: 1.1em;
=======
            font-size: 1.1em;
        }

        .challenge ul, .solution ul {
            margin: 0;
        }

        .challenge li, .solution li {
            background: transparent;
            border: none;
            padding: 3px 0;
            margin: 3px 0;
            font-size: 0.85em;
        }

        .future-timeline {
            margin: 15px 0;
            max-height: none;
            overflow-y: visible;
        }

        .timeline-item {
            background: white;
            border: 2px solid #2980b9;
            border-radius: 10px;
            padding: 12px;
            margin: 10px 0;
            position: relative;
            transition: all 0.3s ease;
        }

        .timeline-item:hover {
            transform: translateX(8px);
            box-shadow: 0 3px 15px rgba(0,0,0,0.1);
        }

        .timeline-item::before {
            content: '';
            position: absolute;
            left: -8px;
            top: 50%;
            transform: translateY(-50%);
            width: 16px;
            height: 16px;
            background: #2980b9;
            border-radius: 50%;
        }

        .timeline-item h4 {
            color: #2980b9;
            font-size: 1em;
            margin-bottom: 6px;
            line-height: 1.2;
        }

        .timeline-item p {
            font-size: 0.85em;
>>>>>>> 7a81ae3d
            line-height: 1.3;
        }

        .thank-you {
            text-align: center;
            background: linear-gradient(135deg, #667eea 0%, #764ba2 100%);
            color: white;
            padding: 40px;
            border-radius: 15px;
            height: 100%;
            display: flex;
            flex-direction: column;
            justify-content: center;
        }

        .thank-you h1 {
            color: white;
<<<<<<< HEAD
            font-size: 4em;
            margin-bottom: 30px;
=======
            font-size: 2.8em;
            margin-bottom: 20px;
>>>>>>> 7a81ae3d
            line-height: 1.1;
        }

        .thank-you h2 {
            color: white;
            border-bottom: none;
<<<<<<< HEAD
            font-size: 2.2em;
            margin-bottom: 20px;
=======
            font-size: 1.6em;
            margin-bottom: 15px;
>>>>>>> 7a81ae3d
        }

        .thank-you h3 {
            color: white;
<<<<<<< HEAD
            font-size: 1.8em;
=======
            font-size: 1.3em;
>>>>>>> 7a81ae3d
            line-height: 1.3;
            margin-bottom: 15px;
        }

        .instructions {
            position: fixed;
            top: 20px;
            left: 20px;
            background: rgba(0, 0, 0, 0.7);
            color: white;
            padding: 10px 15px;
            border-radius: 8px;
            font-size: 12px;
            z-index: 1000;
            opacity: 1;
            transition: opacity 0.5s ease;
        }

        .instructions.hidden {
            opacity: 0;
            pointer-events: none;
        }

<<<<<<< HEAD
=======
        /* Laptop/Desktop optimizations */
        @media (max-height: 900px) {
            .slide {
                padding: 25px 40px;
            }

            .slide-content {
                height: calc(100vh - 50px);
            }

            h1 {
                font-size: 2.2em;
                margin-bottom: 15px;
            }

            h2 {
                font-size: 1.8em;
                margin-bottom: 20px;
            }

            h3 {
                font-size: 1.2em;
                margin: 12px 0 10px 0;
            }

            .feature-grid {
                margin: 15px 0;
            }

            .demo-section {
                padding: 18px;
                margin: 12px 0;
            }
        }

        @media (max-height: 800px) {
            .slide {
                padding: 20px 35px;
            }

            .slide-content {
                height: calc(100vh - 40px);
            }

            h1 {
                font-size: 2em;
                margin-bottom: 12px;
            }

            h2 {
                font-size: 1.6em;
                margin-bottom: 18px;
            }

            h3 {
                font-size: 1.1em;
                margin: 10px 0 8px 0;
            }

            li {
                padding: 8px 14px;
                margin: 5px 0;
                font-size: 0.9em;
            }

            .feature-card {
                padding: 16px 14px;
            }

            .feature-icon {
                font-size: 1.9em;
                margin-bottom: 8px;
            }

            .metrics-container {
                margin: 15px 0;
            }

            .metric {
                padding: 12px 10px;
            }

            .timeline-item {
                padding: 10px;
                margin: 8px 0;
            }

            .timeline-item h4 {
                font-size: 0.95em;
            }

            .timeline-item p {
                font-size: 0.8em;
            }
        }

        @media (max-height: 700px) {
            .slide {
                padding: 15px 30px;
            }

            .slide-content {
                padding: 10px 0;
                height: calc(100vh - 30px);
            }

            h1 {
                font-size: 1.8em;
                margin-bottom: 10px;
            }

            h2 {
                font-size: 1.4em;
                margin-bottom: 15px;
            }

            h3 {
                font-size: 1em;
                margin: 8px 0 6px 0;
            }

            li {
                padding: 6px 12px;
                margin: 4px 0;
                font-size: 0.85em;
            }

            .feature-card {
                padding: 14px 12px;
            }

            .feature-icon {
                font-size: 1.7em;
                margin-bottom: 6px;
            }

            .demo-section {
                padding: 15px;
                margin: 10px 0;
            }

            .metric {
                padding: 10px 8px;
            }

            .timeline-item {
                padding: 8px;
                margin: 6px 0;
            }

            .timeline-item h4 {
                font-size: 0.9em;
                margin-bottom: 4px;
            }

            .timeline-item p {
                font-size: 0.75em;
            }
        }

        /* Mobile adjustments */
>>>>>>> 7a81ae3d
        @media (max-width: 768px) {
            .slide {
                padding: 15px 12px;
            }

            h1 {
<<<<<<< HEAD
                font-size: 2.5em;
            }

            h2 {
                font-size: 2em;
=======
                font-size: 1.8em;
            }

            h2 {
                font-size: 1.5em;
>>>>>>> 7a81ae3d
            }

            .feature-grid {
                grid-template-columns: 1fr;
                gap: 12px;
            }
<<<<<<< HEAD
=======

            .challenge-solution {
                grid-template-columns: 1fr;
                gap: 12px;
            }

            .architecture-flow {
                flex-direction: column;
                gap: 8px;
            }

            .flow-arrow {
                transform: rotate(90deg);
            }

            .metrics-container {
                flex-direction: column;
                align-items: center;
            }

            .instructions {
                top: 10px;
                left: 10px;
                font-size: 10px;
            }
>>>>>>> 7a81ae3d
        }

        /* Ultra-wide screen adjustments */
        @media (min-width: 1600px) {
            .slide-content {
                max-width: 1300px;
            }
        }

        /* Very short screens */
        @media (max-height: 600px) {
            .slide {
                padding: 10px 25px;
            }

            .slide-content {
                padding: 5px 0;
                height: calc(100vh - 20px);
            }

            h1 {
                font-size: 1.6em;
                margin-bottom: 8px;
            }

            h2 {
                font-size: 1.3em;
                margin-bottom: 12px;
            }

            h3 {
                font-size: 0.95em;
                margin: 6px 0 4px 0;
            }

            li {
                padding: 5px 10px;
                margin: 3px 0;
                font-size: 0.8em;
            }

            .timeline-item {
                padding: 6px;
                margin: 4px 0;
            }

            .timeline-item h4 {
                font-size: 0.85em;
                margin-bottom: 3px;
            }

            .timeline-item p {
                font-size: 0.7em;
            }
        }
    </style>
</head>

<body>
    <div class="instructions" id="instructions">
        Use ← → arrow keys or swipe to navigate
    </div>

    <div class="presentation-container" id="presentationContainer">
        <!-- Slide 1: Hook - The Problem -->
        <div class="slide active" data-slide="0">
            <div class="slide-content">
<<<<<<< HEAD
                <h1>The Recycling Dilemma</h1>

                <div class="problem-highlight">
                    🤔 "Does this plastic container go in recycling or trash?"<br><br>
                    Everyone has stood at a waste station, confused about where their item belongs.
                </div>
=======
                <h1>Waste Classification System</h1>
                <div class="subtitle">Using Gemma 3n for Image Recognition</div>
                <div class="tagline">Taking the guesswork out of recycling decisions</div>
>>>>>>> 7a81ae3d

                <div class="feature-grid">
                    <div class="feature-card">
                        <div class="feature-icon">❌</div>
                        <h3>Wrong Sorting</h3>
                        <p>Contaminates entire recycling batches</p>
                    </div>
                    <div class="feature-card">
                        <div class="feature-icon">🌍</div>
                        <h3>Wasted Resources</h3>
                        <p>Recyclables end up in landfills</p>
                    </div>
                    <div class="feature-card">
                        <div class="feature-icon">📱</div>
                        <h3>No Quick Answer</h3>
                        <p>Existing solutions need internet</p>
                    </div>
                </div>
            </div>
        </div>

        <!-- Slide 2: Our Solution -->
        <div class="slide" data-slide="1">
            <div class="slide-content">
<<<<<<< HEAD
                <h1>Smart Waste Classification</h1>
                <div class="subtitle">Powered by Gemma 3n</div>
                <div class="tagline">Just take a photo. Get instant answers.</div>
=======
                <h2>Why This Matters</h2>

                <h3>The problems we're solving:</h3>
                <ul>
                    <li>People want to recycle but don't know what goes where</li>
                    <li>Wrong items contaminate entire recycling batches</li>
                    <li>Recyclable materials end up in landfills by mistake</li>
                    <li>Not everyone has reliable internet for lookup tools</li>
                    <li>Current apps send your photos to external servers</li>
                    <li>Hard to get instant answers when you need them</li>
                </ul>
>>>>>>> 7a81ae3d

                <div class="solution-highlight">
                    📸 Snap → 🤖 AI Analysis → ♻️ Clear Answer<br><br>
                    <strong>No internet required. Complete privacy.</strong>
                </div>
<<<<<<< HEAD
=======
            </div>
        </div>

        <!-- Slide 3: Solution Overview -->
        <div class="slide" data-slide="2">
            <div class="slide-content">
                <h2>How We Fixed It</h2>

                <h3>What makes this different:</h3>
                <ul>
                    <li>Take a photo and get an instant answer - no internet needed</li>
                    <li>Uses Gemma 3n to actually understand what it's looking at</li>
                    <li>Sorts into four simple categories that make sense</li>
                    <li>Explains why something goes where it does</li>
                    <li>Your photos are never uploaded to the internet</li>
                    <li>Shows confidence levels so you know when to double-check</li>
                </ul>

                <div class="metrics-container">
                    <div class="metric">
                        <span class="metric-value">4</span>
                        <span class="metric-label">Simple Categories</span>
                    </div>
                    <div class="metric">
                        <span class="metric-value">100%</span>
                        <span class="metric-label">Offline</span>
                    </div>
                    <div class="metric">
                        <span class="metric-value">0</span>
                        <span class="metric-label">Server Calls</span>
                    </div>
                    <div class="metric">
                        <span class="metric-value">∞</span>
                        <span class="metric-label">Privacy</span>
                    </div>
                </div>
            </div>
        </div>

        <!-- Slide 4: Technical Architecture -->
        <div class="slide" data-slide="3">
            <div class="slide-content">
                <h2>How It Works Under the Hood</h2>

                <h3>The main pieces:</h3>
                <ul>
                    <li><strong>Web Interface:</strong> Simple Gradio app that processes images as you upload them</li>
                    <li><strong>Configuration:</strong> Smart settings that adapt to your hardware</li>
                    <li><strong>Knowledge Base:</strong> Built-in rules about what can and can't be recycled</li>
                    <li><strong>AI Engine:</strong> Gemma 3n doing the heavy lifting to understand your images</li>
                </ul>

                <h3>The journey your photo takes:</h3>
                <div class="architecture-flow">
                    <div class="flow-step">Upload Photo</div>
                    <div class="flow-arrow">→</div>
                    <div class="flow-step">Prep Image</div>
                    <div class="flow-arrow">→</div>
                    <div class="flow-step">Ask Gemma 3n</div>
                    <div class="flow-arrow">→</div>
                    <div class="flow-step">Parse Answer</div>
                    <div class="flow-arrow">→</div>
                    <div class="flow-step">Show Result</div>
                </div>

                <div class="demo-section">
                    <p><strong>Everything stays local</strong> - your photos and data are never uploaded to the internet</p>
                </div>
            </div>
        </div>

        <!-- Slide 5: Implementation Details -->
        <div class="slide" data-slide="4">
            <div class="slide-content">
                <h2>The Technical Details</h2>

                <h3>What we're working with:</h3>
                <ul>
                    <li><strong>Model:</strong> Gemma 3n E4B-it (4 billion parameters, efficient memory usage)</li>
                    <li><strong>Image Handling:</strong> Resizes to 512x512 while keeping proportions right</li>
                    <li><strong>Prompting:</strong> Carefully crafted questions that get reliable answers</li>
                    <li><strong>Response Parsing:</strong> Smart text analysis with backup plans</li>
                    <li><strong>Safety Features:</strong> Filters out inappropriate content automatically</li>
                </ul>
>>>>>>> 7a81ae3d

                <div class="feature-grid">
                    <div class="feature-card">
                        <div class="feature-icon">🧠</div>
                        <h3>Smart Recognition</h3>
                        <p>Understands materials and contamination</p>
                    </div>
                    <div class="feature-card">
                        <div class="feature-icon">🔒</div>
                        <h3>100% Private</h3>
                        <p>Everything runs on your device</p>
                    </div>
<<<<<<< HEAD
                    <div class="feature-card">
                        <div class="feature-icon">⚡</div>
                        <h3>Instant Results</h3>
                        <p>Fast classification with explanations</p>
                    </div>
                </div>
            </div>
        </div>

        <!-- Slide 3: Live Demo -->
        <div class="slide" data-slide="2">
            <div class="slide-content">
                <div class="demo-section">
                    <h3>🚀 See It In Action</h3>
                    <p>Test with your own photos right now!</p>

                    <div
                        style="margin: 20px 0; height: 65%; border: 2px solid white; border-radius: 10px; overflow: hidden; flex-grow: 1;">
                        <iframe src="https://hmwcs-gemma3n-challenge-demo.hf.space" width="100%" height="100%"
                            frameborder="0" style="border-radius: 8px;">
                        </iframe>
                    </div>

                    <div style="display: flex; justify-content: center; gap: 15px;">
                        <a href="https://github.com/yichuan-huang/gemma3n-challenge" target="_blank" class="demo-link">
                            💻 Source Code
                        </a>
                        <a href="https://www.kaggle.com/code/yichuanhuang/gemma3n-garbage-classification"
                            target="_blank" class="demo-link">
                            📓 How We Built It
                        </a>
                    </div>
=======
                </div>
            </div>
        </div>

        <!-- Slide 6: Live Demo -->
        <div class="slide" data-slide="5">
            <div class="slide-content">
                <h2>Try It Yourself</h2>

                <div class="demo-section" style="height: 100%; display: flex; flex-direction: column; margin: 0; padding: 15px;">
                    <h3>🚀 See It In Action</h3>
                    <p>Test the system with your own photos right here in the presentation</p>

                    <div style="flex: 1; border: 2px solid white; border-radius: 10px; overflow: hidden;">
                        <iframe
                            src="https://hmwcs-gemma3n-challenge-demo.hf.space"
                            width="100%"
                            height="100%"
                            frameborder="0"
                            style="border-radius: 8px;">
                        </iframe>
                    </div>
>>>>>>> 7a81ae3d
                </div>
            </div>
        </div>

        <!-- Slide 4: Impact & Future -->
        <div class="slide" data-slide="3">
            <div class="slide-content">
<<<<<<< HEAD
                <h2>Real-World Impact</h2>

                <h3>🎯 Perfect for:</h3>
                <div class="feature-grid">
                    <div class="feature-card">
                        <div class="feature-icon">🏢</div>
                        <h3>Office Buildings</h3>
                        <p>Smart waste stations that guide employees</p>
=======
                <h2>Problems We Hit (And How We Fixed Them)</h2>

                <div class="challenge-solution">
                    <div class="challenge">
                        <h3>🔴 What Went Wrong</h3>
                        <ul>
                            <li>Apple Silicon Macs didn't play nice with the GPU code</li>
                            <li>First model version was pretty inaccurate</li>
                            <li>Images got stretched and looked weird</li>
                            <li>Model responses were inconsistent and hard to parse</li>
                            <li>Struggled with mixed trash scenarios</li>
                            <li>Needed to handle non-waste images safely</li>
                        </ul>
                    </div>

                    <div class="solution">
                        <h3>🟢 How We Solved It</h3>
                        <ul>
                            <li>Added smart CPU fallback for Mac users</li>
                            <li>Upgraded to the much better E4B model</li>
                            <li>Fixed image processing to preserve aspect ratios</li>
                            <li>Built robust parsing with multiple backup strategies</li>
                            <li>Added contamination detection with clear rules</li>
                            <li>Created comprehensive safety filters</li>
                        </ul>
                    </div>
                </div>
            </div>
        </div>

        <!-- Slide 8: Results & Impact -->
        <div class="slide" data-slide="7">
            <div class="slide-content">
                <h2>What We Achieved</h2>

                <div class="metrics-container">
                    <div class="metric">
                        <span class="metric-value">~7s</span>
                        <span class="metric-label">Processing Time (H200)</span>
>>>>>>> 7a81ae3d
                    </div>
                    <div class="feature-card">
                        <div class="feature-icon">🍔</div>
                        <h3>Food Courts</h3>
                        <p>Help customers sort complex packaging</p>
                    </div>
                    <div class="feature-card">
                        <div class="feature-icon">🌍</div>
                        <h3>Remote Areas</h3>
                        <p>Works without internet connectivity</p>
                    </div>
                </div>

<<<<<<< HEAD
                <div class="solution-highlight">
                    <strong>Vision:</strong> Embedded cameras in public waste stations<br>
                    Just show your item → Automatic guidance to the right bin
=======
                <h3>What it can do now:</h3>
                <ul>
                    <li><strong>Works completely offline</strong> - no internet connection required</li>
                    <li><strong>Keeps data private</strong> - nothing leaves the local device</li>
                    <li><strong>Educational</strong> - explains reasoning so you learn over time</li>
                    <li><strong>Safety first</strong> - won't classify inappropriate content</li>
                    <li><strong>Context smart</strong> - understands contamination and material types</li>
                    <li><strong>Beyond recognition</strong> - knows disposal requirements, not just object names</li>
                </ul>

                <div class="demo-section">
                    <h3>🌍 Real Impact</h3>
                    <p>This can work in community centers, schools, and places without good internet. It helps people learn proper recycling habits and reduces contamination at the source.</p>
                </div>
            </div>
        </div>

        <!-- Slide 9: Future Vision -->
        <div class="slide" data-slide="8">
            <div class="slide-content">
                <h2>Future Vision: Smart Waste Stations</h2>

                <h3>Where we want to take this technology:</h3>
                <div class="future-timeline">
                    <div class="timeline-item">
                        <h4>Smart Public Stations</h4>
                        <p>Deploy this AI into public waste stations with built-in cameras that automatically classify items as people dispose of them</p>
                    </div>

                    <div class="timeline-item">
                        <h4>Zero-Friction Sorting</h4>
                        <p>Just show your item to the station - the camera identifies it automatically and guides you to the right bin</p>
                    </div>

                    <div class="timeline-item">
                        <h4>Universal Access</h4>
                        <p>No apps to download, no phones needed - works for everyone who uses public waste disposal</p>
                    </div>

                    <div class="timeline-item">
                        <h4>High-Impact Deployment</h4>
                        <p>Office buildings, schools, airports, food courts - places where proper sorting can make a real difference</p>
                    </div>

                    <div class="timeline-item">
                        <h4>Network Intelligence</h4>
                        <p>Stations could share learned patterns and adapt to local recycling rules automatically</p>
                    </div>
>>>>>>> 7a81ae3d
                </div>
            </div>
        </div>

        <!-- Slide 5: Thank You -->
        <div class="slide" data-slide="4">
            <div class="slide-content">
                <div class="thank-you">
<<<<<<< HEAD
                    <h1>Thank You!</h1>
                    <h2>Making Recycling Simple</h2>
                    <h3>One photo at a time</h3>

                    <div style="margin-top: 40px;">
                        <a href="https://huggingface.co/spaces/HMWCS/Gemma3n-challenge-demo" target="_blank"
                            class="demo-link">
                            🚀 Try It Now
=======
                    <h1>Thanks!</h1>
                    <br>
                    <h3>Making recycling less confusing,</h3>
                    <h3>one photo at a time</h3>

                    <div style="margin-top: 30px;">
                        <a href="https://huggingface.co/spaces/HMWCS/Gemma3n-challenge-demo" target="_blank" class="demo-link">
                            🚀 Try Demo
>>>>>>> 7a81ae3d
                        </a>
                        <a href="https://github.com/yichuan-huang/gemma3n-challenge" target="_blank" class="demo-link">
                            💻 Source Code
                        </a>
                    </div>
                </div>
            </div>
        </div>
    </div>

    <script>
        let currentSlide = 0;
        const slides = document.querySelectorAll('.slide');
        const totalSlides = slides.length;

        function updateSlideDisplay() {
            slides.forEach((slide, index) => {
                slide.classList.remove('active', 'prev');
                if (index === currentSlide) {
                    slide.classList.add('active');
                } else if (index < currentSlide) {
                    slide.classList.add('prev');
                }
            });
        }

        function nextSlide() {
            if (currentSlide < totalSlides - 1) {
                currentSlide++;
                updateSlideDisplay();
            }
        }

        function previousSlide() {
            if (currentSlide > 0) {
                currentSlide--;
                updateSlideDisplay();
            }
        }

        function goToSlide(slideNumber) {
            if (slideNumber >= 0 && slideNumber < totalSlides) {
                currentSlide = slideNumber;
                updateSlideDisplay();
            }
        }

        document.addEventListener('keydown', (e) => {
            switch (e.key) {
                case 'ArrowRight':
                case 'Space':
                case 'PageDown':
                    e.preventDefault();
                    nextSlide();
                    break;
                case 'ArrowLeft':
                case 'PageUp':
                    e.preventDefault();
                    previousSlide();
                    break;
                case 'Home':
                    e.preventDefault();
                    goToSlide(0);
                    break;
                case 'End':
                    e.preventDefault();
                    goToSlide(totalSlides - 1);
                    break;
            }
        });

        let startX = 0;
        let startY = 0;

        document.addEventListener('touchstart', (e) => {
            startX = e.touches[0].clientX;
            startY = e.touches[0].clientY;
        });

        document.addEventListener('touchend', (e) => {
            if (!startX || !startY) return;

            let endX = e.changedTouches[0].clientX;
            let endY = e.changedTouches[0].clientY;

            let diffX = startX - endX;
            let diffY = startY - endY;

            if (Math.abs(diffX) > Math.abs(diffY)) {
                if (Math.abs(diffX) > 50) {
                    if (diffX > 0) {
                        nextSlide();
                    } else {
                        previousSlide();
                    }
                }
            }

            startX = 0;
            startY = 0;
        });

        setTimeout(() => {
            const instructions = document.getElementById('instructions');
            if (instructions) {
                instructions.classList.add('hidden');
            }
        }, 5000);
    </script>
</body>
<<<<<<< HEAD

=======
>>>>>>> 7a81ae3d
</html><|MERGE_RESOLUTION|>--- conflicted
+++ resolved
@@ -1,22 +1,8 @@
-<!DOCTYPE html>
-<html lang="en">
-<<<<<<< HEAD
-
-<head>
-    <meta http-equiv="Content-Security-Policy"
-        content="default-src 'self' 'unsafe-inline' 'unsafe-eval' data: blob: https://cdnjs.cloudflare.com https://cdn.jsdelivr.net https://code.jquery.com https://unpkg.com https://d3js.org https://threejs.org https://cdn.plot.ly https://stackpath.bootstrapcdn.com https://maps.googleapis.com https://cdn.tailwindcss.com https://ajax.googleapis.com https://kit.fontawesome.com https://cdn.datatables.net https://maxcdn.bootstrapcdn.com https://code.highcharts.com https://tako-static-assets-production.s3.amazonaws.com https://www.youtube.com https://fonts.googleapis.com https://fonts.gstatic.com https://pfst.cf2.poecdn.net https://puc.poecdn.net https://i.imgur.com https://wikimedia.org https://*.icons8.com https://*.giphy.com https://picsum.photos https://images.unsplash.com; frame-src 'self' https://www.youtube.com https://trytako.com https://huggingface.co https://*.hf.space; child-src 'self'; manifest-src 'self'; worker-src 'self'; upgrade-insecure-requests; block-all-mixed-content;">
-    <meta charset="UTF-8">
-    <meta name="viewport" content="width=device-width, initial-scale=1.0">
-    <title>Smart Waste Classification with Gemma 3n</title>
-    <style>
-=======
-<head>
-    <meta http-equiv="Content-Security-Policy" content="default-src 'self' 'unsafe-inline' 'unsafe-eval' data: blob: https://cdnjs.cloudflare.com https://cdn.jsdelivr.net https://code.jquery.com https://unpkg.com https://d3js.org https://threejs.org https://cdn.plot.ly https://stackpath.bootstrapcdn.com https://maps.googleapis.com https://cdn.tailwindcss.com https://ajax.googleapis.com https://kit.fontawesome.com https://cdn.datatables.net https://maxcdn.bootstrapcdn.com https://code.highcharts.com https://tako-static-assets-production.s3.amazonaws.com https://www.youtube.com https://fonts.googleapis.com https://fonts.gstatic.com https://pfst.cf2.poecdn.net https://puc.poecdn.net https://i.imgur.com https://wikimedia.org https://*.icons8.com https://*.giphy.com https://picsum.photos https://images.unsplash.com; frame-src 'self' https://www.youtube.com https://trytako.com https://huggingface.co https://*.hf.space; child-src 'self'; manifest-src 'self'; worker-src 'self'; upgrade-insecure-requests; block-all-mixed-content;">
-    <meta charset="UTF-8">
+<!DOCTYPE html><html lang="en"><head>
+    <meta http-equiv="Content-Security-Policy" content="default-src 'self' 'unsafe-inline' 'unsafe-eval' data: blob: https://cdnjs.cloudflare.com https://cdn.jsdelivr.net https://code.jquery.com https://unpkg.com https://d3js.org https://threejs.org https://cdn.plot.ly https://stackpath.bootstrapcdn.com https://maps.googleapis.com https://cdn.tailwindcss.com https://ajax.googleapis.com https://kit.fontawesome.com https://cdn.datatables.net https://maxcdn.bootstrapcdn.com https://code.highcharts.com https://tako-static-assets-production.s3.amazonaws.com https://www.youtube.com https://fonts.googleapis.com https://fonts.gstatic.com https://pfst.cf2.poecdn.net https://puc.poecdn.net https://i.imgur.com https://wikimedia.org https://*.icons8.com https://*.giphy.com https://picsum.photos https://images.unsplash.com; frame-src 'self' https://www.youtube.com https://trytako.com https://huggingface.co https://*.hf.space; child-src 'self'; manifest-src 'self'; worker-src 'self'; upgrade-insecure-requests; block-all-mixed-content;"><meta charset="UTF-8">
     <meta name="viewport" content="width=device-width, initial-scale=1.0">
     <title>Gemma3n Waste Classification System</title>
-<style>
->>>>>>> 7a81ae3d
+    <style>
         * {
             margin: 0;
             padding: 0;
@@ -95,26 +81,16 @@
 
         h1 {
             color: #2980b9;
-<<<<<<< HEAD
-            font-size: 3.2em;
-            margin-bottom: 30px;
-=======
-            font-size: 2.5em;
+            font-size: 2.8em;
             margin-bottom: 20px;
->>>>>>> 7a81ae3d
             text-align: center;
             line-height: 1.1;
         }
 
         h2 {
             color: #2980b9;
-<<<<<<< HEAD
-            font-size: 2.5em;
-            margin-bottom: 30px;
-=======
-            font-size: 2em;
+            font-size: 2.2em;
             margin-bottom: 25px;
->>>>>>> 7a81ae3d
             border-bottom: 3px solid #27ae60;
             padding-bottom: 15px;
             text-align: center;
@@ -123,22 +99,13 @@
 
         h3 {
             color: #27ae60;
-<<<<<<< HEAD
-            font-size: 1.6em;
-            margin: 20px 0 15px 0;
-=======
+            font-size: 1.4em;
+            margin: 15px 0 12px 0;
+            line-height: 1.3;
+        }
+
+        .subtitle {
             font-size: 1.3em;
-            margin: 15px 0 12px 0;
->>>>>>> 7a81ae3d
-            line-height: 1.3;
-        }
-
-        .subtitle {
-<<<<<<< HEAD
-            font-size: 1.5em;
-=======
-            font-size: 1.2em;
->>>>>>> 7a81ae3d
             color: #27ae60;
             text-align: center;
             margin-bottom: 15px;
@@ -147,11 +114,7 @@
         }
 
         .tagline {
-<<<<<<< HEAD
-            font-size: 1.3em;
-=======
-            font-size: 1em;
->>>>>>> 7a81ae3d
+            font-size: 1.1em;
             color: #666;
             text-align: center;
             font-style: italic;
@@ -159,17 +122,6 @@
             line-height: 1.3;
         }
 
-<<<<<<< HEAD
-        .problem-highlight {
-            background: linear-gradient(135deg, #ff6b6b 0%, #ee5a52 100%);
-            color: white;
-            padding: 30px;
-            border-radius: 15px;
-            margin: 20px 0;
-            text-align: center;
-            font-size: 1.4em;
-            line-height: 1.4;
-=======
         ul {
             list-style: none;
             padding-left: 0;
@@ -178,11 +130,11 @@
 
         li {
             background: #f8f9fa;
-            margin: 6px 0;
-            padding: 10px 16px;
+            margin: 8px 0;
+            padding: 12px 18px;
             border-left: 4px solid #2980b9;
             border-radius: 6px;
-            font-size: 0.95em;
+            font-size: 1em;
             line-height: 1.4;
             position: relative;
             transition: all 0.3s ease;
@@ -203,15 +155,15 @@
 
         .feature-grid {
             display: grid;
-            grid-template-columns: repeat(auto-fit, minmax(240px, 1fr));
-            gap: 18px;
+            grid-template-columns: repeat(auto-fit, minmax(250px, 1fr));
+            gap: 20px;
             margin: 20px 0;
         }
 
         .feature-card {
             background: linear-gradient(135deg, #667eea 0%, #764ba2 100%);
             color: white;
-            padding: 20px 18px;
+            padding: 25px 20px;
             border-radius: 12px;
             text-align: center;
             transform: scale(1);
@@ -223,28 +175,19 @@
         }
 
         .feature-icon {
-            font-size: 2.2em;
-            margin-bottom: 10px;
->>>>>>> 7a81ae3d
+            font-size: 2.5em;
+            margin-bottom: 12px;
         }
 
         .solution-highlight {
             background: linear-gradient(135deg, #51cf66 0%, #40c057 100%);
             color: white;
-<<<<<<< HEAD
-            padding: 30px;
-            border-radius: 15px;
-            margin: 20px 0;
-            text-align: center;
-            font-size: 1.4em;
-            line-height: 1.4;
-=======
             margin-bottom: 8px;
-            font-size: 1.1em;
+            font-size: 1.2em;
         }
 
         .feature-card p {
-            font-size: 0.85em;
+            font-size: 0.9em;
             line-height: 1.3;
         }
 
@@ -253,43 +196,38 @@
             justify-content: space-around;
             flex-wrap: wrap;
             margin: 20px 0;
-            gap: 12px;
+            gap: 15px;
         }
 
         .metric {
             background: #2980b9;
             color: white;
-            padding: 16px 12px;
+            padding: 18px 15px;
             border-radius: 12px;
             text-align: center;
-            min-width: 110px;
+            min-width: 120px;
             flex: 1;
-            max-width: 160px;
+            max-width: 180px;
         }
 
         .metric-value {
-            font-size: 1.6em;
+            font-size: 1.8em;
             font-weight: bold;
             display: block;
             line-height: 1;
         }
 
         .metric-label {
-            font-size: 0.85em;
+            font-size: 0.9em;
             opacity: 0.9;
             margin-top: 6px;
             line-height: 1.2;
->>>>>>> 7a81ae3d
         }
 
         .demo-section {
             background: linear-gradient(135deg, #f093fb 0%, #f5576c 100%);
             color: white;
-<<<<<<< HEAD
-            padding: 30px;
-=======
-            padding: 22px;
->>>>>>> 7a81ae3d
+            padding: 25px;
             border-radius: 15px;
             margin: 20px 0;
             text-align: center;
@@ -300,13 +238,8 @@
 
         .demo-section h3 {
             color: white;
-<<<<<<< HEAD
-            margin-bottom: 15px;
-            font-size: 1.8em;
-=======
             margin-bottom: 10px;
-            font-size: 1.2em;
->>>>>>> 7a81ae3d
+            font-size: 1.3em;
         }
 
         .demo-section p {
@@ -319,30 +252,18 @@
             display: inline-block;
             background: white;
             color: #333;
-<<<<<<< HEAD
-            padding: 15px 25px;
-            margin: 10px;
+            padding: 12px 20px;
+            margin: 8px;
             border-radius: 25px;
             text-decoration: none;
             font-weight: bold;
-            font-size: 1.1em;
-=======
-            padding: 10px 18px;
-            margin: 6px;
-            border-radius: 25px;
-            text-decoration: none;
-            font-weight: bold;
-            font-size: 0.85em;
->>>>>>> 7a81ae3d
+            font-size: 0.9em;
             transition: all 0.3s ease;
         }
 
         .demo-link:hover {
             transform: translateY(-2px);
-<<<<<<< HEAD
             box-shadow: 0 6px 20px rgba(0, 0, 0, 0.3);
-=======
-            box-shadow: 0 6px 20px rgba(0,0,0,0.3);
         }
 
         .architecture-flow {
@@ -351,60 +272,44 @@
             align-items: center;
             margin: 20px 0;
             flex-wrap: wrap;
-            gap: 6px;
-        }
-
-        .flow-step {
-            background: #27ae60;
-            color: white;
-            padding: 10px 12px;
+            gap: 8px;
+        }
+
+        .feature-card {
+            background: linear-gradient(135deg, #667eea 0%, #764ba2 100%);
+            color: white;
+            padding: 12px 15px;
             border-radius: 10px;
             text-align: center;
             flex: 1;
-            min-width: 90px;
-            font-size: 0.85em;
+            min-width: 100px;
+            font-size: 0.9em;
             font-weight: bold;
             line-height: 1.2;
         }
 
         .flow-arrow {
-            font-size: 1.3em;
+            font-size: 1.5em;
             color: #2980b9;
-            margin: 0 4px;
+            margin: 0 5px;
             font-weight: bold;
->>>>>>> 7a81ae3d
-        }
-
-        .feature-grid {
+        }
+
+        .challenge-solution {
             display: grid;
-<<<<<<< HEAD
-            grid-template-columns: repeat(3, 1fr);
+            grid-template-columns: 1fr 1fr;
             gap: 20px;
-            margin: 30px 0;
-        }
-
-        .feature-card {
-            background: linear-gradient(135deg, #667eea 0%, #764ba2 100%);
-            color: white;
-            padding: 30px 25px;
-            border-radius: 12px;
-            text-align: center;
-            transform: scale(1);
-            transition: transform 0.3s ease;
-=======
-            grid-template-columns: 1fr 1fr;
-            gap: 18px;
             margin: 15px 0;
         }
 
         .challenge, .solution {
-            padding: 18px;
+            padding: 20px;
             border-radius: 8px;
->>>>>>> 7a81ae3d
-        }
-
-        .feature-card:hover {
-            transform: scale(1.03);
+        }
+
+        .challenge {
+            background: #ffe6e6;
+            border-left: 4px solid #e74c3c;
         }
 
         .feature-icon {
@@ -415,14 +320,7 @@
         .feature-card h3 {
             color: white;
             margin-bottom: 10px;
-<<<<<<< HEAD
-            font-size: 1.4em;
-        }
-
-        .feature-card p {
-            font-size: 1.1em;
-=======
-            font-size: 1.1em;
+            font-size: 1.2em;
         }
 
         .challenge ul, .solution ul {
@@ -432,23 +330,23 @@
         .challenge li, .solution li {
             background: transparent;
             border: none;
-            padding: 3px 0;
-            margin: 3px 0;
-            font-size: 0.85em;
+            padding: 4px 0;
+            margin: 4px 0;
+            font-size: 0.9em;
         }
 
         .future-timeline {
             margin: 15px 0;
-            max-height: none;
-            overflow-y: visible;
+            max-height: 60vh;
+            overflow-y: auto;
         }
 
         .timeline-item {
             background: white;
             border: 2px solid #2980b9;
             border-radius: 10px;
-            padding: 12px;
-            margin: 10px 0;
+            padding: 15px;
+            margin: 12px 0;
             position: relative;
             transition: all 0.3s ease;
         }
@@ -461,25 +359,24 @@
         .timeline-item::before {
             content: '';
             position: absolute;
-            left: -8px;
+            left: -10px;
             top: 50%;
             transform: translateY(-50%);
-            width: 16px;
-            height: 16px;
+            width: 20px;
+            height: 20px;
             background: #2980b9;
             border-radius: 50%;
         }
 
         .timeline-item h4 {
             color: #2980b9;
-            font-size: 1em;
+            font-size: 1.1em;
             margin-bottom: 6px;
             line-height: 1.2;
         }
 
         .timeline-item p {
-            font-size: 0.85em;
->>>>>>> 7a81ae3d
+            font-size: 0.9em;
             line-height: 1.3;
         }
 
@@ -497,35 +394,21 @@
 
         .thank-you h1 {
             color: white;
-<<<<<<< HEAD
-            font-size: 4em;
-            margin-bottom: 30px;
-=======
-            font-size: 2.8em;
+            font-size: 3.2em;
             margin-bottom: 20px;
->>>>>>> 7a81ae3d
             line-height: 1.1;
         }
 
         .thank-you h2 {
             color: white;
             border-bottom: none;
-<<<<<<< HEAD
-            font-size: 2.2em;
-            margin-bottom: 20px;
-=======
-            font-size: 1.6em;
+            font-size: 1.8em;
             margin-bottom: 15px;
->>>>>>> 7a81ae3d
         }
 
         .thank-you h3 {
             color: white;
-<<<<<<< HEAD
-            font-size: 1.8em;
-=======
-            font-size: 1.3em;
->>>>>>> 7a81ae3d
+            font-size: 1.4em;
             line-height: 1.3;
             margin-bottom: 15px;
         }
@@ -549,206 +432,116 @@
             pointer-events: none;
         }
 
-<<<<<<< HEAD
-=======
-        /* Laptop/Desktop optimizations */
-        @media (max-height: 900px) {
+        /* Responsive adjustments */
+        @media (max-height: 800px) {
             .slide {
                 padding: 25px 40px;
             }
-
-            .slide-content {
-                height: calc(100vh - 50px);
-            }
-
+            
+            h1 {
+                font-size: 2.4em;
+                margin-bottom: 15px;
+            }
+            
+            h2 {
+                font-size: 1.9em;
+                margin-bottom: 20px;
+            }
+            
+            .feature-grid {
+                margin: 15px 0;
+            }
+            
+            .demo-section {
+                padding: 20px;
+                margin: 10px 0;
+            }
+            
+            .future-timeline {
+                max-height: 50vh;
+            }
+        }
+
+        @media (max-height: 700px) {
+            .slide {
+                padding: 20px 30px;
+            }
+            
             h1 {
                 font-size: 2.2em;
+                margin-bottom: 12px;
+            }
+            
+            h2 {
+                font-size: 1.7em;
                 margin-bottom: 15px;
             }
-
-            h2 {
-                font-size: 1.8em;
-                margin-bottom: 20px;
-            }
-
+            
             h3 {
                 font-size: 1.2em;
-                margin: 12px 0 10px 0;
-            }
-
-            .feature-grid {
-                margin: 15px 0;
-            }
-
-            .demo-section {
-                padding: 18px;
-                margin: 12px 0;
-            }
-        }
-
-        @media (max-height: 800px) {
-            .slide {
-                padding: 20px 35px;
-            }
-
-            .slide-content {
-                height: calc(100vh - 40px);
-            }
-
-            h1 {
+                margin: 10px 0 8px 0;
+            }
+            
+            li {
+                padding: 8px 15px;
+                margin: 6px 0;
+                font-size: 0.9em;
+            }
+            
+            .feature-card {
+                padding: 20px 15px;
+            }
+            
+            .feature-icon {
                 font-size: 2em;
-                margin-bottom: 12px;
-            }
-
-            h2 {
-                font-size: 1.6em;
-                margin-bottom: 18px;
-            }
-
-            h3 {
-                font-size: 1.1em;
-                margin: 10px 0 8px 0;
-            }
-
-            li {
-                padding: 8px 14px;
-                margin: 5px 0;
-                font-size: 0.9em;
-            }
-
-            .feature-card {
-                padding: 16px 14px;
-            }
-
-            .feature-icon {
-                font-size: 1.9em;
                 margin-bottom: 8px;
             }
-
+            
             .metrics-container {
                 margin: 15px 0;
             }
-
+            
             .metric {
                 padding: 12px 10px;
             }
-
+            
+            .future-timeline {
+                max-height: 40vh;
+            }
+            
             .timeline-item {
-                padding: 10px;
+                padding: 12px;
                 margin: 8px 0;
             }
-
-            .timeline-item h4 {
-                font-size: 0.95em;
-            }
-
-            .timeline-item p {
-                font-size: 0.8em;
-            }
-        }
-
-        @media (max-height: 700px) {
-            .slide {
-                padding: 15px 30px;
-            }
-
-            .slide-content {
-                padding: 10px 0;
-                height: calc(100vh - 30px);
-            }
-
-            h1 {
-                font-size: 1.8em;
-                margin-bottom: 10px;
-            }
-
-            h2 {
-                font-size: 1.4em;
-                margin-bottom: 15px;
-            }
-
-            h3 {
-                font-size: 1em;
-                margin: 8px 0 6px 0;
-            }
-
-            li {
-                padding: 6px 12px;
-                margin: 4px 0;
-                font-size: 0.85em;
-            }
-
-            .feature-card {
-                padding: 14px 12px;
-            }
-
-            .feature-icon {
-                font-size: 1.7em;
-                margin-bottom: 6px;
-            }
-
-            .demo-section {
-                padding: 15px;
-                margin: 10px 0;
-            }
-
-            .metric {
-                padding: 10px 8px;
-            }
-
-            .timeline-item {
-                padding: 8px;
-                margin: 6px 0;
-            }
-
-            .timeline-item h4 {
-                font-size: 0.9em;
-                margin-bottom: 4px;
-            }
-
-            .timeline-item p {
-                font-size: 0.75em;
-            }
         }
 
         /* Mobile adjustments */
->>>>>>> 7a81ae3d
         @media (max-width: 768px) {
             .slide {
                 padding: 15px 12px;
             }
 
             h1 {
-<<<<<<< HEAD
-                font-size: 2.5em;
+                font-size: 2em;
             }
 
             h2 {
-                font-size: 2em;
-=======
-                font-size: 1.8em;
-            }
-
-            h2 {
-                font-size: 1.5em;
->>>>>>> 7a81ae3d
+                font-size: 1.6em;
             }
 
             .feature-grid {
                 grid-template-columns: 1fr;
                 gap: 12px;
             }
-<<<<<<< HEAD
-=======
 
             .challenge-solution {
                 grid-template-columns: 1fr;
-                gap: 12px;
+                gap: 15px;
             }
 
             .architecture-flow {
                 flex-direction: column;
-                gap: 8px;
+                gap: 10px;
             }
 
             .flow-arrow {
@@ -765,7 +558,6 @@
                 left: 10px;
                 font-size: 10px;
             }
->>>>>>> 7a81ae3d
         }
 
         /* Ultra-wide screen adjustments */
@@ -833,19 +625,10 @@
         <!-- Slide 1: Hook - The Problem -->
         <div class="slide active" data-slide="0">
             <div class="slide-content">
-<<<<<<< HEAD
-                <h1>The Recycling Dilemma</h1>
-
-                <div class="problem-highlight">
-                    🤔 "Does this plastic container go in recycling or trash?"<br><br>
-                    Everyone has stood at a waste station, confused about where their item belongs.
-                </div>
-=======
                 <h1>Waste Classification System</h1>
                 <div class="subtitle">Using Gemma 3n for Image Recognition</div>
                 <div class="tagline">Taking the guesswork out of recycling decisions</div>
->>>>>>> 7a81ae3d
-
+                
                 <div class="feature-grid">
                     <div class="feature-card">
                         <div class="feature-icon">❌</div>
@@ -869,13 +652,8 @@
         <!-- Slide 2: Our Solution -->
         <div class="slide" data-slide="1">
             <div class="slide-content">
-<<<<<<< HEAD
-                <h1>Smart Waste Classification</h1>
-                <div class="subtitle">Powered by Gemma 3n</div>
-                <div class="tagline">Just take a photo. Get instant answers.</div>
-=======
                 <h2>Why This Matters</h2>
-
+                
                 <h3>The problems we're solving:</h3>
                 <ul>
                     <li>People want to recycle but don't know what goes where</li>
@@ -885,14 +663,11 @@
                     <li>Current apps send your photos to external servers</li>
                     <li>Hard to get instant answers when you need them</li>
                 </ul>
->>>>>>> 7a81ae3d
-
-                <div class="solution-highlight">
-                    📸 Snap → 🤖 AI Analysis → ♻️ Clear Answer<br><br>
-                    <strong>No internet required. Complete privacy.</strong>
-                </div>
-<<<<<<< HEAD
-=======
+
+                <div class="demo-section">
+                    <h3>💡 The Real Story</h3>
+                    <p>Walk up to any public waste station and you'll see the same thing - people standing there with trash, staring at the different bins wondering "does this actually go here?" We built this to just tell you.</p>
+                </div>
             </div>
         </div>
 
@@ -936,7 +711,7 @@
         <div class="slide" data-slide="3">
             <div class="slide-content">
                 <h2>How It Works Under the Hood</h2>
-
+                
                 <h3>The main pieces:</h3>
                 <ul>
                     <li><strong>Web Interface:</strong> Simple Gradio app that processes images as you upload them</li>
@@ -968,7 +743,7 @@
         <div class="slide" data-slide="4">
             <div class="slide-content">
                 <h2>The Technical Details</h2>
-
+                
                 <h3>What we're working with:</h3>
                 <ul>
                     <li><strong>Model:</strong> Gemma 3n E4B-it (4 billion parameters, efficient memory usage)</li>
@@ -977,7 +752,6 @@
                     <li><strong>Response Parsing:</strong> Smart text analysis with backup plans</li>
                     <li><strong>Safety Features:</strong> Filters out inappropriate content automatically</li>
                 </ul>
->>>>>>> 7a81ae3d
 
                 <div class="feature-grid">
                     <div class="feature-card">
@@ -990,7 +764,6 @@
                         <h3>100% Private</h3>
                         <p>Everything runs on your device</p>
                     </div>
-<<<<<<< HEAD
                     <div class="feature-card">
                         <div class="feature-icon">⚡</div>
                         <h3>Instant Results</h3>
@@ -1000,44 +773,47 @@
             </div>
         </div>
 
-        <!-- Slide 3: Live Demo -->
-        <div class="slide" data-slide="2">
+        <!-- Slide 6: Live Demo -->
+        <!--
+        <div class="slide" data-slide="5">
             <div class="slide-content">
+                <h2>Try It Yourself</h2>
+                
                 <div class="demo-section">
                     <h3>🚀 See It In Action</h3>
-                    <p>Test with your own photos right now!</p>
-
-                    <div
-                        style="margin: 20px 0; height: 65%; border: 2px solid white; border-radius: 10px; overflow: hidden; flex-grow: 1;">
-                        <iframe src="https://hmwcs-gemma3n-challenge-demo.hf.space" width="100%" height="100%"
-                            frameborder="0" style="border-radius: 8px;">
-                        </iframe>
-                    </div>
-
-                    <div style="display: flex; justify-content: center; gap: 15px;">
-                        <a href="https://github.com/yichuan-huang/gemma3n-challenge" target="_blank" class="demo-link">
-                            💻 Source Code
-                        </a>
-                        <a href="https://www.kaggle.com/code/yichuanhuang/gemma3n-garbage-classification"
-                            target="_blank" class="demo-link">
-                            📓 How We Built It
-                        </a>
-                    </div>
-=======
+                    <p>Test the system with your own photos and check out how we built it</p>
+                    
+                    <a href="https://huggingface.co/spaces/HMWCS/Gemma3n-challenge-demo" target="_blank" class="demo-link">
+                        🌐 Live Demo
+                    </a>
+                    
+                    <a href="https://github.com/yichuan-huang/gemma3n-challenge" target="_blank" class="demo-link">
+                        💻 Source Code
+                    </a>
+                    
+                    <a href="https://www.kaggle.com/code/yichuanhuang/gemma3n-garbage-classification" target="_blank" class="demo-link">
+                        📓 Development Notes
+                    </a>
+                    
+                    <div style="margin-top: 20px;">
+                        <h3>📊 Behind the Scenes</h3>
+                        <p>The Kaggle notebook shows the full development process, including model experiments and lessons learned</p>
+                    </div>
                 </div>
             </div>
         </div>
+        -->
 
         <!-- Slide 6: Live Demo -->
         <div class="slide" data-slide="5">
             <div class="slide-content">
                 <h2>Try It Yourself</h2>
-
-                <div class="demo-section" style="height: 100%; display: flex; flex-direction: column; margin: 0; padding: 15px;">
+                
+                <div class="demo-section">
                     <h3>🚀 See It In Action</h3>
                     <p>Test the system with your own photos right here in the presentation</p>
 
-                    <div style="flex: 1; border: 2px solid white; border-radius: 10px; overflow: hidden;">
+                    <div style="margin: 20px 0; height: 60vh; border: 2px solid white; border-radius: 10px; overflow: hidden;">
                         <iframe
                             src="https://hmwcs-gemma3n-challenge-demo.hf.space"
                             width="100%"
@@ -1046,7 +822,21 @@
                             style="border-radius: 8px;">
                         </iframe>
                     </div>
->>>>>>> 7a81ae3d
+                    
+                    <div style="display: flex; justify-content: center; gap: 15px; margin-top: 15px;">
+                        <a href="https://github.com/yichuan-huang/gemma3n-challenge" target="_blank" class="demo-link">
+                            💻 Source Code
+                        </a>
+                        
+                        <a href="https://www.kaggle.com/code/yichuanhuang/gemma3n-garbage-classification" target="_blank" class="demo-link">
+                            📓 Development Notes
+                        </a>
+                    </div>
+                    
+                    <div style="margin-top: 15px;">
+                        <h3>📊 Behind the Scenes</h3>
+                        <p>The Kaggle notebook shows the full development process, including model experiments and lessons learned</p>
+                    </div>
                 </div>
             </div>
         </div>
@@ -1054,18 +844,8 @@
         <!-- Slide 4: Impact & Future -->
         <div class="slide" data-slide="3">
             <div class="slide-content">
-<<<<<<< HEAD
-                <h2>Real-World Impact</h2>
-
-                <h3>🎯 Perfect for:</h3>
-                <div class="feature-grid">
-                    <div class="feature-card">
-                        <div class="feature-icon">🏢</div>
-                        <h3>Office Buildings</h3>
-                        <p>Smart waste stations that guide employees</p>
-=======
                 <h2>Problems We Hit (And How We Fixed Them)</h2>
-
+                
                 <div class="challenge-solution">
                     <div class="challenge">
                         <h3>🔴 What Went Wrong</h3>
@@ -1078,7 +858,7 @@
                             <li>Needed to handle non-waste images safely</li>
                         </ul>
                     </div>
-
+                    
                     <div class="solution">
                         <h3>🟢 How We Solved It</h3>
                         <ul>
@@ -1098,43 +878,25 @@
         <div class="slide" data-slide="7">
             <div class="slide-content">
                 <h2>What We Achieved</h2>
-
+                
                 <div class="metrics-container">
                     <div class="metric">
                         <span class="metric-value">~7s</span>
                         <span class="metric-label">Processing Time (H200)</span>
->>>>>>> 7a81ae3d
-                    </div>
-                    <div class="feature-card">
-                        <div class="feature-icon">🍔</div>
-                        <h3>Food Courts</h3>
-                        <p>Help customers sort complex packaging</p>
-                    </div>
-                    <div class="feature-card">
-                        <div class="feature-icon">🌍</div>
-                        <h3>Remote Areas</h3>
-                        <p>Works without internet connectivity</p>
-                    </div>
-                </div>
-
-<<<<<<< HEAD
+                    </div>
+                    <div class="metric">
+                        <span class="metric-value">5-7GB</span>
+                        <span class="metric-label">Memory Usage</span>
+                    </div>
+                    <div class="metric">
+                        <span class="metric-value">Good</span>
+                        <span class="metric-label">Accuracy</span>
+                    </div>
+                </div>
+
                 <div class="solution-highlight">
                     <strong>Vision:</strong> Embedded cameras in public waste stations<br>
                     Just show your item → Automatic guidance to the right bin
-=======
-                <h3>What it can do now:</h3>
-                <ul>
-                    <li><strong>Works completely offline</strong> - no internet connection required</li>
-                    <li><strong>Keeps data private</strong> - nothing leaves the local device</li>
-                    <li><strong>Educational</strong> - explains reasoning so you learn over time</li>
-                    <li><strong>Safety first</strong> - won't classify inappropriate content</li>
-                    <li><strong>Context smart</strong> - understands contamination and material types</li>
-                    <li><strong>Beyond recognition</strong> - knows disposal requirements, not just object names</li>
-                </ul>
-
-                <div class="demo-section">
-                    <h3>🌍 Real Impact</h3>
-                    <p>This can work in community centers, schools, and places without good internet. It helps people learn proper recycling habits and reduces contamination at the source.</p>
                 </div>
             </div>
         </div>
@@ -1143,61 +905,49 @@
         <div class="slide" data-slide="8">
             <div class="slide-content">
                 <h2>Future Vision: Smart Waste Stations</h2>
-
+                
                 <h3>Where we want to take this technology:</h3>
                 <div class="future-timeline">
                     <div class="timeline-item">
                         <h4>Smart Public Stations</h4>
                         <p>Deploy this AI into public waste stations with built-in cameras that automatically classify items as people dispose of them</p>
                     </div>
-
+                    
                     <div class="timeline-item">
                         <h4>Zero-Friction Sorting</h4>
                         <p>Just show your item to the station - the camera identifies it automatically and guides you to the right bin</p>
                     </div>
-
+                    
                     <div class="timeline-item">
                         <h4>Universal Access</h4>
                         <p>No apps to download, no phones needed - works for everyone who uses public waste disposal</p>
                     </div>
-
+                    
                     <div class="timeline-item">
                         <h4>High-Impact Deployment</h4>
                         <p>Office buildings, schools, airports, food courts - places where proper sorting can make a real difference</p>
                     </div>
-
+                    
                     <div class="timeline-item">
                         <h4>Network Intelligence</h4>
                         <p>Stations could share learned patterns and adapt to local recycling rules automatically</p>
                     </div>
->>>>>>> 7a81ae3d
                 </div>
             </div>
         </div>
 
-        <!-- Slide 5: Thank You -->
-        <div class="slide" data-slide="4">
+        <!-- Slide 10: Thank You -->
+        <div class="slide" data-slide="9">
             <div class="slide-content">
                 <div class="thank-you">
-<<<<<<< HEAD
-                    <h1>Thank You!</h1>
-                    <h2>Making Recycling Simple</h2>
-                    <h3>One photo at a time</h3>
-
-                    <div style="margin-top: 40px;">
-                        <a href="https://huggingface.co/spaces/HMWCS/Gemma3n-challenge-demo" target="_blank"
-                            class="demo-link">
-                            🚀 Try It Now
-=======
                     <h1>Thanks!</h1>
                     <br>
                     <h3>Making recycling less confusing,</h3>
                     <h3>one photo at a time</h3>
-
+                    
                     <div style="margin-top: 30px;">
                         <a href="https://huggingface.co/spaces/HMWCS/Gemma3n-challenge-demo" target="_blank" class="demo-link">
                             🚀 Try Demo
->>>>>>> 7a81ae3d
                         </a>
                         <a href="https://github.com/yichuan-huang/gemma3n-challenge" target="_blank" class="demo-link">
                             💻 Source Code
@@ -1306,10 +1056,4 @@
                 instructions.classList.add('hidden');
             }
         }, 5000);
-    </script>
-</body>
-<<<<<<< HEAD
-
-=======
->>>>>>> 7a81ae3d
-</html>+    </script></body></html>